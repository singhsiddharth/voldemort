package voldemort.client;

import java.lang.management.ManagementFactory;
import java.net.URISyntaxException;

import javax.management.InstanceNotFoundException;
import javax.management.MBeanServer;
import javax.management.ObjectName;

import org.junit.After;
import org.junit.Before;
import org.junit.Test;

import voldemort.ServerTestUtils;
import voldemort.serialization.SerializerFactory;
import voldemort.server.AbstractSocketService;
import voldemort.utils.JmxUtils;

/**
 * 
 * @author lgao Note: this test suite was originally created for testing mbean
 *         registration with client context. Because changing mbean names can be
 *         difficult for customers who builds monitoring systems based on the
 *         mbean names. We need to give some more thoughts on using client
 *         context as part of mbean names. This test suit is just a place holder
 *         for now.
 */

public class ClientJmxTest extends AbstractStoreClientFactoryTest {

    private static String STATS_DOMAIN = "voldemort.store.stats";
    private static String AGGREGATE_STATS_DOMAIN = "voldemort.store.stats.aggregate";
    private static String CLIENT_DOMAIN = "voldemort.client";
    private static String CLUSTER_FAILUREDETECTOR_DOMAIN = "voldemort.cluster.failuredetector";
    private static String CLIENT_REQUEST_DOMAIN = "voldemort.store.socket.clientrequest";

    private AbstractSocketService socketService;
    private MBeanServer mbServer = null;

    private static int factoryJmxId = 0;

    public ClientJmxTest() {
        super();
    }

    private static String getAndIncrementJmxId() {
        int current = factoryJmxId;
        factoryJmxId++;
        return (0 == current ? "" : "" + current);
    }

    @Override
    @Before
    public void setUp() throws Exception {
        super.setUp();
        socketService = ServerTestUtils.getSocketService(true,
                                                         getClusterXml(),
                                                         getStoreDefXml(),
                                                         getValidStoreName(),
                                                         getLocalNode().getSocketPort());
        socketService.start();
        mbServer = ManagementFactory.getPlatformMBeanServer();
    }

    @Override
    @After
    public void tearDown() throws Exception {
        mbServer = null;
        super.tearDown();
        socketService.stop();
    }

    @Override
    protected StoreClientFactory getFactory(String... bootstrapUrls) {
        return new SocketStoreClientFactory(new ClientConfig().setBootstrapUrls(bootstrapUrls)
                                                              .setEnableLazy(false)
                                                              .setEnableJmx(true));
    }

    protected StoreClientFactory getFactoryWithClientContext(String clientContext,
                                                             String... bootstrapUrls) {
        return new SocketStoreClientFactory(new ClientConfig().setBootstrapUrls(bootstrapUrls)
                                                              .setEnableLazy(false)
                                                              .setClientContextName(clientContext)
                                                              .setEnableJmx(true));
    }

    @Test
    public void testTwoClientContextOnJmx() throws Exception {
        String clientContext1 = "clientA";
        String clientContext2 = "clientB";
        String jmxId1 = getAndIncrementJmxId();
        String jmxId2 = getAndIncrementJmxId();

        StoreClient<Object, Object> c1 = getFactoryWithClientContext(clientContext1,
                                                                     getValidBootstrapUrl()).getStoreClient(getValidStoreName());
        StoreClient<Object, Object> c2 = getFactoryWithClientContext(clientContext2,
                                                                     getValidBootstrapUrl()).getStoreClient(getValidStoreName());

        // checking for aggregate stats
        ObjectName c1Name = JmxUtils.createObjectName(AGGREGATE_STATS_DOMAIN, "aggregate-perf"
                                                                              + jmxId1);
        ObjectName c2Name = JmxUtils.createObjectName(AGGREGATE_STATS_DOMAIN, "aggregate-perf"
                                                                              + jmxId2);
        checkForMbeanFound(c1Name);
        checkForMbeanFound(c2Name);
        mbServer.unregisterMBean(c1Name);
        mbServer.unregisterMBean(c2Name);

        // checking for per store stats
<<<<<<< HEAD
        String c1type = clientContext1 + ".test" + jmxId1;
        String c2type = clientContext2 + ".test" + jmxId2;
        c1Name = JmxUtils.createObjectName(STATS_DOMAIN,
                                           c1type
                                                   + "."
                                                   + ((ZenStoreClient<Object, Object>) c1).getClientId()
                                                                                               .toString());
        c2Name = JmxUtils.createObjectName(STATS_DOMAIN,
                                           c2type
                                                   + "."
                                                   + ((ZenStoreClient<Object, Object>) c2).getClientId()
                                                                                               .toString());
=======
        String c1type = "test" + jmxId1;
        String c2type = "test" + jmxId2;
        c1Name = JmxUtils.createObjectName(STATS_DOMAIN, c1type);

        c2Name = JmxUtils.createObjectName(STATS_DOMAIN, c2type);

>>>>>>> e77ee0f0
        checkForMbeanFound(c1Name);
        checkForMbeanFound(c2Name);
        mbServer.unregisterMBean(c1Name);
        mbServer.unregisterMBean(c2Name);
    }

    @Test
    public void testSameContextOnJmx() throws Exception {
        String clientContext = "clientContext";
        String jmxId1 = getAndIncrementJmxId();
        String jmxId2 = getAndIncrementJmxId();

        StoreClient<Object, Object>[] clients = new StoreClient[2];
        for(int i = 0; i < 2; i++) {
            clients[i] = getFactoryWithClientContext(clientContext, getValidBootstrapUrl()).getStoreClient(getValidStoreName());
        }

        // checking for aggregate stats
        ObjectName c1Name = JmxUtils.createObjectName(AGGREGATE_STATS_DOMAIN, "aggregate-perf"
                                                                              + jmxId1);
        ObjectName c2Name = JmxUtils.createObjectName(AGGREGATE_STATS_DOMAIN, "aggregate-perf"
                                                                              + jmxId2);
        checkForMbeanFound(c1Name);
        checkForMbeanFound(c2Name);
        mbServer.unregisterMBean(c1Name);
        mbServer.unregisterMBean(c2Name);

        // checking for per store stats
<<<<<<< HEAD
        String c1type = clientContext + ".test" + jmxId1;
        String c2type = clientContext + ".test" + jmxId2;
        c1Name = JmxUtils.createObjectName(STATS_DOMAIN,
                                           c1type
                                                   + "."
                                                   + ((ZenStoreClient<Object, Object>) clients[0]).getClientId()
                                                                                                       .toString());
        c2Name = JmxUtils.createObjectName(STATS_DOMAIN,
                                           c2type
                                                   + "."
                                                   + ((ZenStoreClient<Object, Object>) clients[1]).getClientId()
                                                                                                       .toString());
=======
        String c1type = "test" + jmxId1;
        String c2type = "test" + jmxId2;
        c1Name = JmxUtils.createObjectName(STATS_DOMAIN, c1type);
        c2Name = JmxUtils.createObjectName(STATS_DOMAIN, c2type);
>>>>>>> e77ee0f0
        checkForMbeanFound(c1Name);
        checkForMbeanFound(c2Name);
        mbServer.unregisterMBean(c1Name);
        mbServer.unregisterMBean(c2Name);
    }

    @Test
    public void testTwoClientNoContextOnJmx() throws Exception {
        String clientContextCompare = "";
        String jmxId1 = getAndIncrementJmxId();
        String jmxId2 = getAndIncrementJmxId();

        StoreClient<Object, Object> c1 = getFactory(getValidBootstrapUrl()).getStoreClient(getValidStoreName());
        StoreClient<Object, Object> c2 = getFactory(getValidBootstrapUrl()).getStoreClient(getValidStoreName());

        // checking for aggregate stats
        ObjectName c1Name = JmxUtils.createObjectName(AGGREGATE_STATS_DOMAIN, "aggregate-perf"
                                                                              + jmxId1);
        ObjectName c2Name = JmxUtils.createObjectName(AGGREGATE_STATS_DOMAIN, "aggregate-perf"
                                                                              + jmxId2);
        checkForMbeanFound(c1Name);
        checkForMbeanFound(c2Name);
        mbServer.unregisterMBean(c1Name);
        mbServer.unregisterMBean(c2Name);

        // checking for per store stats
<<<<<<< HEAD
        String c1type = clientContextCompare + ".test" + jmxId1;
        String c2type = clientContextCompare + ".test" + jmxId2;
        c1Name = JmxUtils.createObjectName(STATS_DOMAIN,
                                           c1type
                                                   + "."
                                                   + ((ZenStoreClient<Object, Object>) c1).getClientId()
                                                                                               .toString());
        c2Name = JmxUtils.createObjectName(STATS_DOMAIN,
                                           c2type
                                                   + "."
                                                   + ((ZenStoreClient<Object, Object>) c2).getClientId()
                                                                                               .toString());
=======
        String c1type = clientContextCompare + "test" + jmxId1;
        String c2type = clientContextCompare + "test" + jmxId2;
        c1Name = JmxUtils.createObjectName(STATS_DOMAIN, c1type);
        c2Name = JmxUtils.createObjectName(STATS_DOMAIN, c2type);
>>>>>>> e77ee0f0
        checkForMbeanFound(c1Name);
        checkForMbeanFound(c2Name);
        mbServer.unregisterMBean(c1Name);
        mbServer.unregisterMBean(c2Name);
    }

    @Test
    public void testTwoClientNullContextOnJmx() throws Exception {
        String clientContextCompare = "";
        String jmxId1 = getAndIncrementJmxId();
        String jmxId2 = getAndIncrementJmxId();

        StoreClient<Object, Object> c1 = getFactoryWithClientContext(null, getValidBootstrapUrl()).getStoreClient(getValidStoreName());
        StoreClient<Object, Object> c2 = getFactoryWithClientContext(null, getValidBootstrapUrl()).getStoreClient(getValidStoreName());

        // checking for aggregate stats
        ObjectName c1Name = JmxUtils.createObjectName(AGGREGATE_STATS_DOMAIN, "aggregate-perf"
                                                                              + jmxId1);
        ObjectName c2Name = JmxUtils.createObjectName(AGGREGATE_STATS_DOMAIN, "aggregate-perf"
                                                                              + jmxId2);
        checkForMbeanFound(c1Name);
        checkForMbeanFound(c2Name);
        mbServer.unregisterMBean(c1Name);
        mbServer.unregisterMBean(c2Name);

        // checking for per store stats
<<<<<<< HEAD
        String c1type = clientContextCompare + ".test" + jmxId1;
        String c2type = clientContextCompare + ".test" + jmxId2;
        c1Name = JmxUtils.createObjectName(STATS_DOMAIN,
                                           c1type
                                                   + "."
                                                   + ((ZenStoreClient<Object, Object>) c1).getClientId()
                                                                                               .toString());
        c2Name = JmxUtils.createObjectName(STATS_DOMAIN,
                                           c2type
                                                   + "."
                                                   + ((ZenStoreClient<Object, Object>) c2).getClientId()
                                                                                               .toString());
=======
        String c1type = clientContextCompare + "test" + jmxId1;
        String c2type = clientContextCompare + "test" + jmxId2;
        c1Name = JmxUtils.createObjectName(STATS_DOMAIN, c1type);
        c2Name = JmxUtils.createObjectName(STATS_DOMAIN, c2type);
>>>>>>> e77ee0f0
        checkForMbeanFound(c1Name);
        checkForMbeanFound(c2Name);
        mbServer.unregisterMBean(c1Name);
        mbServer.unregisterMBean(c2Name);
    }

    @Test
    public void testSameContextAndFactory() throws Exception {
        String clientContext = "clientContext";
        String jmxId = getAndIncrementJmxId();
        StoreClientFactory factory = getFactoryWithClientContext(clientContext,
                                                                 getValidBootstrapUrl());

        StoreClient<Object, Object>[] clients = new StoreClient[2];
        for(int i = 0; i < 2; i++) {
            clients[i] = factory.getStoreClient(getValidStoreName());
        }

        ObjectName cName = JmxUtils.createObjectName(AGGREGATE_STATS_DOMAIN, "aggregate-perf"
                                                                             + jmxId);
        checkForMbeanFound(cName);
        mbServer.unregisterMBean(cName);

        // checking for per store stats
<<<<<<< HEAD
        String ctype = clientContext + ".test" + jmxId;
        ObjectName c1Name = JmxUtils.createObjectName(STATS_DOMAIN,
                                                      ctype
                                                              + "."
                                                              + ((ZenStoreClient<Object, Object>) clients[0]).getClientId()
                                                                                                                  .toString());
        ObjectName c2Name = JmxUtils.createObjectName(STATS_DOMAIN,
                                                      ctype
                                                              + "."
                                                              + ((ZenStoreClient<Object, Object>) clients[1]).getClientId()
                                                                                                                  .toString());
=======
        String ctype = "test" + jmxId;
        ObjectName c1Name = JmxUtils.createObjectName(STATS_DOMAIN, ctype);
        ObjectName c2Name = JmxUtils.createObjectName(STATS_DOMAIN, ctype);
>>>>>>> e77ee0f0
        checkForMbeanFound(c1Name);
        checkForMbeanFound(c2Name);
        mbServer.unregisterMBean(c1Name);
    }

    @Test
    public void testDifferentId() throws Exception {
        String clientContext = "clientContext";
        String jmxId = getAndIncrementJmxId();
        StoreClientFactory factory = getFactoryWithClientContext(clientContext,
                                                                 getValidBootstrapUrl());

        StoreClient<Object, Object>[] clients = new StoreClient[2];
        clients[0] = factory.getStoreClient(getValidStoreName());
        clients[1] = factory.getStoreClient(getValidStoreName());

        ObjectName cName = JmxUtils.createObjectName(AGGREGATE_STATS_DOMAIN, "aggregate-perf"
                                                                             + jmxId);
        checkForMbeanFound(cName);
        mbServer.unregisterMBean(cName);

        // checking for per store stats
<<<<<<< HEAD
        String ctype = clientContext + ".test" + jmxId;
        ObjectName c1Name = JmxUtils.createObjectName(STATS_DOMAIN,
                                                      ctype
                                                              + "."
                                                              + ((ZenStoreClient<Object, Object>) clients[0]).getClientId()
                                                                                                                  .toString());
        ObjectName c2Name = JmxUtils.createObjectName(STATS_DOMAIN,
                                                      ctype
                                                              + "."
                                                              + ((ZenStoreClient<Object, Object>) clients[1]).getClientId()
                                                                                                                  .toString());
=======
        String ctype = "test" + jmxId;
        ObjectName c1Name = JmxUtils.createObjectName(STATS_DOMAIN, ctype);
        ObjectName c2Name = JmxUtils.createObjectName(STATS_DOMAIN, ctype);
>>>>>>> e77ee0f0
        checkForMbeanFound(c1Name);
        checkForMbeanFound(c2Name);
        // assertTrue(!c1Name.equals(c2Name));
        mbServer.unregisterMBean(c1Name);
        // mbServer.unregisterMBean(c2Name);
    }

    private void checkForMbeanFound(ObjectName name) {
        try {
            mbServer.getMBeanInfo(name);
        } catch(InstanceNotFoundException e) {
            fail("MBean not found on the JMX Server: " + name.toString());
        } catch(Exception e) {
            fail("Test failed: " + e.getMessage());
        }
    }

    @Override
    protected StoreClientFactory getFactoryWithSerializer(SerializerFactory factory,
                                                          String... bootstrapUrls) {
        return new SocketStoreClientFactory(new ClientConfig().setBootstrapUrls(bootstrapUrls)
                                                              .setEnableLazy(false)
                                                              .setSerializerFactory(factory));
    }

    @Override
    protected String getValidBootstrapUrl() throws URISyntaxException {
        return getLocalNode().getSocketUrl().toString();
    }

    @Override
    protected String getValidScheme() {
        return SocketStoreClientFactory.URL_SCHEME;
    }
}<|MERGE_RESOLUTION|>--- conflicted
+++ resolved
@@ -108,27 +108,12 @@
         mbServer.unregisterMBean(c2Name);
 
         // checking for per store stats
-<<<<<<< HEAD
-        String c1type = clientContext1 + ".test" + jmxId1;
-        String c2type = clientContext2 + ".test" + jmxId2;
-        c1Name = JmxUtils.createObjectName(STATS_DOMAIN,
-                                           c1type
-                                                   + "."
-                                                   + ((ZenStoreClient<Object, Object>) c1).getClientId()
-                                                                                               .toString());
-        c2Name = JmxUtils.createObjectName(STATS_DOMAIN,
-                                           c2type
-                                                   + "."
-                                                   + ((ZenStoreClient<Object, Object>) c2).getClientId()
-                                                                                               .toString());
-=======
         String c1type = "test" + jmxId1;
         String c2type = "test" + jmxId2;
         c1Name = JmxUtils.createObjectName(STATS_DOMAIN, c1type);
 
         c2Name = JmxUtils.createObjectName(STATS_DOMAIN, c2type);
 
->>>>>>> e77ee0f0
         checkForMbeanFound(c1Name);
         checkForMbeanFound(c2Name);
         mbServer.unregisterMBean(c1Name);
@@ -157,25 +142,10 @@
         mbServer.unregisterMBean(c2Name);
 
         // checking for per store stats
-<<<<<<< HEAD
-        String c1type = clientContext + ".test" + jmxId1;
-        String c2type = clientContext + ".test" + jmxId2;
-        c1Name = JmxUtils.createObjectName(STATS_DOMAIN,
-                                           c1type
-                                                   + "."
-                                                   + ((ZenStoreClient<Object, Object>) clients[0]).getClientId()
-                                                                                                       .toString());
-        c2Name = JmxUtils.createObjectName(STATS_DOMAIN,
-                                           c2type
-                                                   + "."
-                                                   + ((ZenStoreClient<Object, Object>) clients[1]).getClientId()
-                                                                                                       .toString());
-=======
         String c1type = "test" + jmxId1;
         String c2type = "test" + jmxId2;
         c1Name = JmxUtils.createObjectName(STATS_DOMAIN, c1type);
         c2Name = JmxUtils.createObjectName(STATS_DOMAIN, c2type);
->>>>>>> e77ee0f0
         checkForMbeanFound(c1Name);
         checkForMbeanFound(c2Name);
         mbServer.unregisterMBean(c1Name);
@@ -202,25 +172,10 @@
         mbServer.unregisterMBean(c2Name);
 
         // checking for per store stats
-<<<<<<< HEAD
-        String c1type = clientContextCompare + ".test" + jmxId1;
-        String c2type = clientContextCompare + ".test" + jmxId2;
-        c1Name = JmxUtils.createObjectName(STATS_DOMAIN,
-                                           c1type
-                                                   + "."
-                                                   + ((ZenStoreClient<Object, Object>) c1).getClientId()
-                                                                                               .toString());
-        c2Name = JmxUtils.createObjectName(STATS_DOMAIN,
-                                           c2type
-                                                   + "."
-                                                   + ((ZenStoreClient<Object, Object>) c2).getClientId()
-                                                                                               .toString());
-=======
         String c1type = clientContextCompare + "test" + jmxId1;
         String c2type = clientContextCompare + "test" + jmxId2;
         c1Name = JmxUtils.createObjectName(STATS_DOMAIN, c1type);
         c2Name = JmxUtils.createObjectName(STATS_DOMAIN, c2type);
->>>>>>> e77ee0f0
         checkForMbeanFound(c1Name);
         checkForMbeanFound(c2Name);
         mbServer.unregisterMBean(c1Name);
@@ -247,25 +202,10 @@
         mbServer.unregisterMBean(c2Name);
 
         // checking for per store stats
-<<<<<<< HEAD
-        String c1type = clientContextCompare + ".test" + jmxId1;
-        String c2type = clientContextCompare + ".test" + jmxId2;
-        c1Name = JmxUtils.createObjectName(STATS_DOMAIN,
-                                           c1type
-                                                   + "."
-                                                   + ((ZenStoreClient<Object, Object>) c1).getClientId()
-                                                                                               .toString());
-        c2Name = JmxUtils.createObjectName(STATS_DOMAIN,
-                                           c2type
-                                                   + "."
-                                                   + ((ZenStoreClient<Object, Object>) c2).getClientId()
-                                                                                               .toString());
-=======
         String c1type = clientContextCompare + "test" + jmxId1;
         String c2type = clientContextCompare + "test" + jmxId2;
         c1Name = JmxUtils.createObjectName(STATS_DOMAIN, c1type);
         c2Name = JmxUtils.createObjectName(STATS_DOMAIN, c2type);
->>>>>>> e77ee0f0
         checkForMbeanFound(c1Name);
         checkForMbeanFound(c2Name);
         mbServer.unregisterMBean(c1Name);
@@ -290,23 +230,9 @@
         mbServer.unregisterMBean(cName);
 
         // checking for per store stats
-<<<<<<< HEAD
-        String ctype = clientContext + ".test" + jmxId;
-        ObjectName c1Name = JmxUtils.createObjectName(STATS_DOMAIN,
-                                                      ctype
-                                                              + "."
-                                                              + ((ZenStoreClient<Object, Object>) clients[0]).getClientId()
-                                                                                                                  .toString());
-        ObjectName c2Name = JmxUtils.createObjectName(STATS_DOMAIN,
-                                                      ctype
-                                                              + "."
-                                                              + ((ZenStoreClient<Object, Object>) clients[1]).getClientId()
-                                                                                                                  .toString());
-=======
         String ctype = "test" + jmxId;
         ObjectName c1Name = JmxUtils.createObjectName(STATS_DOMAIN, ctype);
         ObjectName c2Name = JmxUtils.createObjectName(STATS_DOMAIN, ctype);
->>>>>>> e77ee0f0
         checkForMbeanFound(c1Name);
         checkForMbeanFound(c2Name);
         mbServer.unregisterMBean(c1Name);
@@ -329,23 +255,9 @@
         mbServer.unregisterMBean(cName);
 
         // checking for per store stats
-<<<<<<< HEAD
-        String ctype = clientContext + ".test" + jmxId;
-        ObjectName c1Name = JmxUtils.createObjectName(STATS_DOMAIN,
-                                                      ctype
-                                                              + "."
-                                                              + ((ZenStoreClient<Object, Object>) clients[0]).getClientId()
-                                                                                                                  .toString());
-        ObjectName c2Name = JmxUtils.createObjectName(STATS_DOMAIN,
-                                                      ctype
-                                                              + "."
-                                                              + ((ZenStoreClient<Object, Object>) clients[1]).getClientId()
-                                                                                                                  .toString());
-=======
         String ctype = "test" + jmxId;
         ObjectName c1Name = JmxUtils.createObjectName(STATS_DOMAIN, ctype);
         ObjectName c2Name = JmxUtils.createObjectName(STATS_DOMAIN, ctype);
->>>>>>> e77ee0f0
         checkForMbeanFound(c1Name);
         checkForMbeanFound(c2Name);
         // assertTrue(!c1Name.equals(c2Name));
