--- conflicted
+++ resolved
@@ -1,34 +1,28 @@
 package voldemort.store;
 
-<<<<<<< HEAD
-public class ForceFailStore<K, V, T> extends DelegatingStore<K, V, T> {
+import java.util.List;
+import java.util.Map;
 
-    public ForceFailStore(Store<K, V, T> innerStore) {
-=======
 import voldemort.VoldemortException;
 import voldemort.versioning.Version;
 import voldemort.versioning.Versioned;
 
-import java.util.List;
-import java.util.Map;
-
-public class ForceFailStore<K, V> extends DelegatingStore<K, V> {
+public class ForceFailStore<K, V, T> extends DelegatingStore<K, V, T> {
 
     private final VoldemortException e;
     private final Object identifier;
 
     private volatile boolean fail = false;
 
-    public ForceFailStore(Store<K, V> innerStore) {
+    public ForceFailStore(Store<K, V, T> innerStore) {
         this(innerStore, new VoldemortException("Operation failed!"));
     }
 
-    public ForceFailStore(Store<K, V> innerStore, VoldemortException e) {
+    public ForceFailStore(Store<K, V, T> innerStore, VoldemortException e) {
         this(innerStore, e, "unknown");
     }
 
-    public ForceFailStore(Store<K, V> innerStore, VoldemortException e, Object identifier) {
->>>>>>> 6efd96c5
+    public ForceFailStore(Store<K, V, T> innerStore, VoldemortException e, Object identifier) {
         super(innerStore);
         this.e = e;
         this.identifier = identifier;
@@ -43,11 +37,11 @@
     }
 
     @Override
-    public void put(K key, Versioned<V> value) throws VoldemortException {
+    public void put(K key, Versioned<V> value, T transform) throws VoldemortException {
         if(fail)
             throw e;
 
-        getInnerStore().put(key, value);
+        getInnerStore().put(key, value, transform);
     }
 
     @Override
@@ -59,18 +53,19 @@
     }
 
     @Override
-    public Map<K, List<Versioned<V>>> getAll(Iterable<K> keys) throws VoldemortException {
+    public Map<K, List<Versioned<V>>> getAll(Iterable<K> keys, Map<K, T> transforms)
+            throws VoldemortException {
         if(fail)
             throw e;
 
-        return getInnerStore().getAll(keys);    
+        return getInnerStore().getAll(keys, transforms);
     }
 
     @Override
-    public List<Versioned<V>> get(K key) throws VoldemortException {
+    public List<Versioned<V>> get(K key, T transform) throws VoldemortException {
         if(fail)
             throw e;
 
-        return getInnerStore().get(key);
+        return getInnerStore().get(key, transform);
     }
 }