/*
 * Copyright 2008-2010 LinkedIn, Inc
 * 
 * Licensed under the Apache License, Version 2.0 (the "License"); you may not
 * use this file except in compliance with the License. You may obtain a copy of
 * the License at
 * 
 * http://www.apache.org/licenses/LICENSE-2.0
 * 
 * Unless required by applicable law or agreed to in writing, software
 * distributed under the License is distributed on an "AS IS" BASIS, WITHOUT
 * WARRANTIES OR CONDITIONS OF ANY KIND, either express or implied. See the
 * License for the specific language governing permissions and limitations under
 * the License.
 */

package voldemort.performance;

import java.io.*;
import java.util.ArrayList;
import java.util.List;
import java.util.Random;
import java.util.concurrent.CountDownLatch;
import java.util.concurrent.ExecutorService;
import java.util.concurrent.Executors;
import java.util.concurrent.TimeUnit;
import java.util.concurrent.atomic.AtomicInteger;

import joptsimple.OptionParser;
import joptsimple.OptionSet;
import voldemort.TestUtils;
import voldemort.client.AbstractStoreClientFactory;
import voldemort.client.ClientConfig;
import voldemort.client.SocketStoreClientFactory;
import voldemort.client.StoreClient;
import voldemort.client.UpdateAction;
import voldemort.serialization.SerializerDefinition;
import voldemort.store.StoreDefinition;
import voldemort.store.metadata.MetadataStore;
import voldemort.utils.CmdUtils;
import voldemort.utils.Time;
import voldemort.versioning.Versioned;
import voldemort.xml.StoreDefinitionsMapper;

public class RemoteTest {

    public static final int MAX_WORKERS = 8;

    public static final int SELECTORS = new ClientConfig().getSelectors();

    public interface KeyProvider<T> {

        public T next();
    }

    public abstract static class AbstractKeyProvider<T> implements KeyProvider<T> {

        private final List<Integer> keys;
        private final AtomicInteger index;

        private AbstractKeyProvider(int start, List<Integer> keys) {
            this.index = new AtomicInteger(start);
            this.keys = keys;
        }

        public Integer nextInteger() {
            if(keys != null) {
                return keys.get(index.getAndIncrement() % keys.size());
            } else {
                return index.getAndIncrement();
            }
        }

        public abstract T next();
    }

    public static class IntegerKeyProvider extends AbstractKeyProvider<Integer> {

        private IntegerKeyProvider(int start, List<Integer> keys) {
            super(start, keys);
        }

        @Override
        public Integer next() {
            return nextInteger();
        }
    }

    public static class StringKeyProvider extends AbstractKeyProvider<String> {

        private StringKeyProvider(int start, List<Integer> keys) {
            super(start, keys);
        }

        @Override
        public String next() {
            return Integer.toString(nextInteger());
        }
    }

    public static class ByteArrayKeyProvider extends AbstractKeyProvider<byte[]> {

        private ByteArrayKeyProvider(int start, List<Integer> keys) {
            super(start, keys);
        }

        @Override
        public byte[] next() {
            ByteArrayOutputStream bos = new ByteArrayOutputStream();
            bos.write(nextInteger());
            return bos.toByteArray();
        }
    }

    public static class CachedKeyProvider<T> implements KeyProvider<T> {

        private final KeyProvider<T> delegate;

        private final int percentCached;

        private final AtomicInteger totalRequests = new AtomicInteger(0);

        private final AtomicInteger cachedRequests = new AtomicInteger(0);

        private final List<T> visitedKeys = new ArrayList<T>();

        private CachedKeyProvider(KeyProvider<T> delegate, int percentCached) {
            this.delegate = delegate;
            this.percentCached = percentCached;
        }

        public T next() {
            int expectedCacheCount = (totalRequests.getAndIncrement() * percentCached) / 100;

            if(expectedCacheCount >= cachedRequests.get()) {
                synchronized(visitedKeys) {
                    if(!visitedKeys.isEmpty()) {
                        cachedRequests.incrementAndGet();
                        return visitedKeys.get(new Random().nextInt(visitedKeys.size()));
                    }
                }
            }

            T value = delegate.next();

            synchronized(visitedKeys) {
                visitedKeys.add(value);
            }

            return value;
        }

    }

    public static KeyProvider<?> getKeyProvider(Class<?> cls,
                                                int start,
                                                List<Integer> keys,
                                                int percentCached) {
        if(cls == Integer.class) {
            IntegerKeyProvider kp = new IntegerKeyProvider(start, keys);
            return percentCached != 0 ? new CachedKeyProvider<Integer>(kp, percentCached) : kp;
        } else if(cls == String.class) {
            StringKeyProvider kp = new StringKeyProvider(start, keys);
            return percentCached != 0 ? new CachedKeyProvider<String>(kp, percentCached) : kp;
        } else if(cls == byte[].class) {
            ByteArrayKeyProvider kp = new ByteArrayKeyProvider(start, keys);
            return percentCached != 0 ? new CachedKeyProvider<byte[]>(kp, percentCached) : kp;
        } else {
            throw new IllegalArgumentException("No KeyProvider exists for class " + cls);
        }
    }

    public static void printUsage(PrintStream out, OptionParser parser) throws IOException {
        out.println("Usage: $VOLDEMORT_HOME/bin/remote-test.sh \\");
        out.println("          [options] bootstrapUrl storeName num-requests\n");
        parser.printHelpOn(out);
        System.exit(1);
    }

    public static Class<?> findKeyType(StoreDefinition storeDefinition) throws Exception {
        SerializerDefinition serializerDefinition = storeDefinition.getKeySerializer();
        if(serializerDefinition != null) {
            if("string".equals(serializerDefinition.getName())) {
                return String.class;
            } else if("json".equals(serializerDefinition.getName())) {
                if(serializerDefinition.getCurrentSchemaInfo().contains("int")) {
                    return Integer.class;
                } else if(serializerDefinition.getCurrentSchemaInfo().contains("string")) {
                    return String.class;
                }
            } else if("identity".equals(serializerDefinition.getName())) {
                return byte[].class;
            }
        }

        throw new Exception("Can't determine key type for key serializer "
                            + storeDefinition.getName());
    }

    public static void main(String[] args) throws Exception {

        OptionParser parser = new OptionParser();
        parser.accepts("r", "execute read operations");
        parser.accepts("w", "execute write operations");
        parser.accepts("d", "execute delete operations");
        parser.accepts("m", "generate a mix of read and write requests");
        parser.accepts("v", "verbose");
        parser.accepts("ignore-nulls", "ignore null values");
<<<<<<< HEAD
        parser.accepts("pipeline-routed-store", "Use the Pipeline RoutedStore");
=======
        parser.accepts("save-nulls", "save keys which had null to a file")
                .withRequiredArg()
                .ofType(String.class);
>>>>>>> bd11b460
        parser.accepts("node", "go to this node id").withRequiredArg().ofType(Integer.class);
        parser.accepts("interval", "print requests on this interval, -1 to disable")
              .withRequiredArg()
              .ofType(Integer.class);
        parser.accepts("selectors", "Number of client selectors to use. Default = " + SELECTORS)
              .withRequiredArg()
              .ofType(Integer.class);
        parser.accepts("handshake", "perform a handshake");
        parser.accepts("verify", "verify values read");
        parser.accepts("request-file", "execute specific requests in order").withRequiredArg();
        parser.accepts("start-key-index", "starting point when using int keys. Default = 0")
              .withRequiredArg()
              .ofType(Integer.class);
        parser.accepts("value-size", "size in bytes for random value.  Default = 1024")
              .withRequiredArg()
              .ofType(Integer.class);
        parser.accepts("iterations", "number of times to repeat the test  Default = 1")
              .withRequiredArg()
              .ofType(Integer.class);
        parser.accepts("threads", "max number concurrent worker threads  Default = " + MAX_WORKERS)
              .withRequiredArg()
              .ofType(Integer.class);
        parser.accepts("percent-cached",
                       "percentage of requests to come from previously requested keys; valid values are in range [0..100]; 0 means caching disabled  Default = 0")
              .withRequiredArg()
              .ofType(Integer.class);
        parser.accepts("help");

        OptionSet options = parser.parse(args);

        List<String> nonOptions = options.nonOptionArguments();

        if(options.has("help")) {
            printUsage(System.out, parser);
        }

        if(nonOptions.size() != 3) {
            printUsage(System.err, parser);
        }

        String url = nonOptions.get(0);
        String storeName = nonOptions.get(1);
        int numRequests = Integer.parseInt(nonOptions.get(2));
        String ops = "";
        List<Integer> keys = null;

        Integer startNum = CmdUtils.valueOf(options, "start-key-index", 0);
        Integer valueSize = CmdUtils.valueOf(options, "value-size", 1024);
        Integer numIterations = CmdUtils.valueOf(options, "iterations", 1);
        Integer numThreads = CmdUtils.valueOf(options, "threads", MAX_WORKERS);
        Integer percentCached = CmdUtils.valueOf(options, "percent-cached", 0);

        if(percentCached < 0 || percentCached > 100) {
            printUsage(System.err, parser);
        }

        // TODO: are we still using this?
        // Integer nodeId = CmdUtils.valueOf(options, "node", 0);
        final Integer interval = CmdUtils.valueOf(options, "interval", 100000);
        int selectors = CmdUtils.valueOf(options, "selectors", SELECTORS);
        final boolean verifyValues = options.has("verify");
        final boolean verbose = options.has("v");

        if(options.has("request-file")) {
            keys = loadKeys((String) options.valueOf("request-file"));
        }

        final BufferedWriter nullWriter;
        if (options.has("save-nulls")) {
            nullWriter = new BufferedWriter(new FileWriter((String) options.valueOf("save-nulls")));
        } else {
            nullWriter = null;
        }

        if(options.has("r")) {
            ops += "r";
        }
        if(options.has("w")) {
            ops += "w";
        }
        if(options.has("d")) {
            ops += "d";
        }
        if(options.has("m")) {
            ops += "m";
        }
        if(ops.length() == 0) {
            ops = "rwd";
        }

        System.out.println("operations : " + ops);
        System.out.println("value size : " + valueSize);
        System.out.println("start index : " + startNum);
        System.out.println("iterations : " + numIterations);
        System.out.println("threads : " + numThreads);
        System.out.println("cache percentage : " + percentCached + "%");

        System.out.println("Bootstraping cluster data.");
        ClientConfig clientConfig = new ClientConfig().setMaxThreads(numThreads)
                                                      .setMaxTotalConnections(numThreads)
                                                      .setMaxConnectionsPerNode(numThreads)
                                                      .setBootstrapUrls(url)
                                                      .setConnectionTimeout(60, TimeUnit.SECONDS)
                                                      .setSocketTimeout(60, TimeUnit.SECONDS)
<<<<<<< HEAD
                                                      .setSocketBufferSize(4 * 1024)
                                                      .setEnablePipelineRoutedStore(options.has("pipeline-routed-store"))
                                                      .setSelectors(selectors);
=======
                                                      .setFailureDetectorRequestLengthThreshold(TimeUnit.SECONDS.toMillis(60))
                                                      .setSocketBufferSize(4 * 1024);
>>>>>>> bd11b460
        SocketStoreClientFactory factory = new SocketStoreClientFactory(clientConfig);
        final StoreClient<Object, Object> store = factory.getStoreClient(storeName);
        StoreDefinition storeDef = getStoreDefinition(factory, storeName);

        Class<?> keyType = findKeyType(storeDef);
        final String value = TestUtils.randomLetters(valueSize);
        ExecutorService service = Executors.newFixedThreadPool(numThreads);

        /*
         * send the store a value and then delete it - useful for the NOOP store
         * which will then use that value for other queries
         */

        if(options.has("handshake")) {
            final Object key = getKeyProvider(keyType, startNum, keys, 0).next();

            // We need to delete just in case there's an existing value there
            // that would otherwise cause the test run to bomb out.
            store.delete(key);
            store.put(key, new Versioned<String>(value));
            store.delete(key);
        }

        for(int loopCount = 0; loopCount < numIterations; loopCount++) {

            System.out.println("======================= iteration = " + loopCount
                               + " ======================================");

            if(ops.contains("d")) {
                System.out.println("Beginning delete test.");
                final AtomicInteger successes = new AtomicInteger(0);
                final KeyProvider<?> keyProvider0 = getKeyProvider(keyType,
                                                                   startNum,
                                                                   keys,
                                                                   percentCached);
                final CountDownLatch latch0 = new CountDownLatch(numRequests);
                final long[] requestTimes = new long[numRequests];
                final long start = System.nanoTime();
                for(int i = 0; i < numRequests; i++) {
                    final int j = i;
                    service.execute(new Runnable() {

                        public void run() {
                            try {
                                long startNs = System.nanoTime();
                                store.delete(keyProvider0.next());
                                requestTimes[j] = (System.nanoTime() - startNs) / Time.NS_PER_MS;
                                successes.getAndIncrement();
                            } catch(Exception e) {
                                e.printStackTrace();
                            } finally {
                                latch0.countDown();
                                if(interval != -1 && j % interval == 0) {
                                    printStatistics("deletes", successes.get(), start);
                                }
                            }
                        }
                    });
                }
                latch0.await();
                printStatistics("deletes", successes.get(), start);
                System.out.println("95th percentile delete latency: "
                                   + TestUtils.quantile(requestTimes, .95) + " ms.");
                System.out.println("99th percentile delete latency: "
                                   + TestUtils.quantile(requestTimes, .99) + " ms.");
            }

            if(ops.contains("w")) {
                final AtomicInteger numWrites = new AtomicInteger(0);
                System.out.println("Beginning write test.");
                final KeyProvider<?> keyProvider1 = getKeyProvider(keyType,
                                                                   startNum,
                                                                   keys,
                                                                   percentCached);
                final CountDownLatch latch1 = new CountDownLatch(numRequests);
                final long[] requestTimes = new long[numRequests];
                final long start = System.nanoTime();
                for(int i = 0; i < numRequests; i++) {
                    final int j = i;
                    service.execute(new Runnable() {

                        public void run() {
                            try {
                                final Object key = keyProvider1.next();
                                store.applyUpdate(new UpdateAction<Object, Object>() {

                                    @Override
                                    public void update(StoreClient<Object, Object> storeClient) {
                                        long startNs = System.nanoTime();
                                        storeClient.put(key, value);
                                        requestTimes[j] = (System.nanoTime() - startNs)
                                                          / Time.NS_PER_MS;
                                        numWrites.incrementAndGet();
                                    }
                                }, 64);
                            } catch(Exception e) {
                                if(verbose) {
                                    e.printStackTrace();
                                }
                            } finally {
                                latch1.countDown();
                                if(interval != -1 && j % interval == 0) {
                                    printStatistics("writes", numWrites.get(), start);
                                }
                            }
                        }
                    });
                }
                latch1.await();
                printStatistics("writes", numWrites.get(), start);
                System.out.println("95th percentile write latency: "
                                   + TestUtils.quantile(requestTimes, .95) + " ms.");
                System.out.println("99th percentile write latency: "
                                   + TestUtils.quantile(requestTimes, .99) + " ms.");
            }

            if(ops.contains("r")) {
                final boolean ignoreNulls = options.has("ignore-nulls");
                final AtomicInteger numReads = new AtomicInteger(0);
                final AtomicInteger numNulls = new AtomicInteger(0);
                System.out.println("Beginning read test.");
                final KeyProvider<?> keyProvider = getKeyProvider(keyType,
                                                                  startNum,
                                                                  keys,
                                                                  percentCached);
                final CountDownLatch latch = new CountDownLatch(numRequests);
                final long[] requestTimes = new long[numRequests];
                final long start = System.nanoTime();
                keyProvider.next();
                for(int i = 0; i < numRequests; i++) {
                    final int j = i;
                    service.execute(new Runnable() {

                        public void run() {
                            try {
                                Object key = keyProvider.next();
                                long startNs = System.nanoTime();
                                Versioned<Object> v = store.get(key);
                                requestTimes[j] = (System.nanoTime() - startNs) / Time.NS_PER_MS;
                                numReads.incrementAndGet();
                                if(v == null) {
                                    numNulls.incrementAndGet();
                                    if(!ignoreNulls) {
                                        throw new Exception("value returned is null for key " + key);
                                    }
                                    if (nullWriter != null) {
                                        nullWriter.write(key.toString() + "\n");
                                    }
                                }
                                if(verifyValues && !value.equals(v.getValue())) {
                                    throw new Exception("value returned isn't same as set value for key "
                                                        + key);
                                }
                            } catch(Exception e) {
                                if(verbose) {
                                    e.printStackTrace();
                                }
                            } finally {
                                latch.countDown();
                                if(interval != -1 && j % interval == 0) {
                                    printStatistics("reads", numReads.get(), start);
                                    printNulls(numNulls.get(), start);
                                }
                            }
                        }
                    });
                }
                latch.await();
                printStatistics("reads", numReads.get(), start);
                System.out.println("95th percentile read latency: "
                                   + TestUtils.quantile(requestTimes, .95) + " ms.");
                System.out.println("99th percentile read latency: "
                                   + TestUtils.quantile(requestTimes, .99) + " ms.");
            }
        }

        if(ops.contains("m")) {
            final AtomicInteger numNulls = new AtomicInteger(0);
            final AtomicInteger numReads = new AtomicInteger(0);
            final AtomicInteger numWrites = new AtomicInteger(0);
            System.out.println("Beginning mixed test.");
            final KeyProvider<?> keyProvider = getKeyProvider(keyType,
                                                              startNum,
                                                              keys,
                                                              percentCached);
            final CountDownLatch latch = new CountDownLatch(numRequests);
            final long start = System.nanoTime();
            keyProvider.next();
            for(int i = 0; i < numRequests; i++) {
                final int j = i;
                service.execute(new Runnable() {

                    public void run() {
                        try {
                            final Object key = keyProvider.next();

                            store.applyUpdate(new UpdateAction<Object, Object>() {

                                @Override
                                public void update(StoreClient<Object, Object> storeClient) {
                                    Versioned<Object> v = store.get(key);
                                    numReads.incrementAndGet();
                                    if(v != null) {
                                        storeClient.put(key, v);
                                    } else {
                                        numNulls.incrementAndGet();
                                        if (nullWriter != null) {
                                            try {
                                                nullWriter.write(key.toString() + "\n");
                                            } catch (IOException e) {
                                                e.printStackTrace();
                                            }
                                        }
                                    }
                                    numWrites.incrementAndGet();
                                }
                            }, 64);
                        } catch(Exception e) {
                            if(verbose) {
                                e.printStackTrace();
                            }
                        } finally {
                            if(interval != -1 && j % interval == 0) {
                                printStatistics("reads", numReads.get(), start);
                                printStatistics("writes", numWrites.get(), start);
                                printNulls(numNulls.get(), start);
                                printStatistics("transactions", j, start);
                            }
                            latch.countDown();

                        }
                    }
                });
            }
            latch.await();
            printStatistics("reads", numReads.get(), start);
            printStatistics("writes", numWrites.get(), start);
        }

        if (nullWriter != null) {
            nullWriter.close();
        }
        
        System.exit(0);
    }

    private static StoreDefinition getStoreDefinition(AbstractStoreClientFactory factory,
                                                      String storeName) {
        String storesXml = factory.bootstrapMetadataWithRetries(MetadataStore.STORES_KEY);
        StoreDefinitionsMapper storeMapper = new StoreDefinitionsMapper();
        List<StoreDefinition> storeDefinitionList = storeMapper.readStoreList(new StringReader(storesXml));

        StoreDefinition storeDef = null;
        for(StoreDefinition storeDefinition: storeDefinitionList) {
            if(storeName.equals(storeDefinition.getName())) {
                storeDef = storeDefinition;
            }
        }
        return storeDef;
    }

    private static void printNulls(int nulls, long start) {
        long nullTime = System.nanoTime() - start;
        System.out.println((nulls / (float) nullTime * Time.NS_PER_SECOND) + " nulls/sec");
        System.out.println(nulls + " null values.");
    }

    private static void printStatistics(String noun, int successes, long start) {
        long queryTime = System.nanoTime() - start;
        System.out.println("Throughput: " + (successes / (float) queryTime * Time.NS_PER_SECOND)
                           + " " + noun + "/sec.");
        System.out.println(successes + " successful " + noun + ".");
    }

    public static List<Integer> loadKeys(String path) throws IOException {

        List<Integer> targets = new ArrayList<Integer>();
        File file = new File(path);
        BufferedReader reader = null;

        try {
            reader = new BufferedReader(new FileReader(file));
            String text;
            while((text = reader.readLine()) != null) {
                targets.add(Integer.valueOf(text.replaceAll("\\s+", "")));
            }
        } finally {
            try {
                if(reader != null) {
                    reader.close();
                }
            } catch(IOException e) {
                e.printStackTrace();
            }
        }

        return targets;
    }
}<|MERGE_RESOLUTION|>--- conflicted
+++ resolved
@@ -206,13 +206,10 @@
         parser.accepts("m", "generate a mix of read and write requests");
         parser.accepts("v", "verbose");
         parser.accepts("ignore-nulls", "ignore null values");
-<<<<<<< HEAD
         parser.accepts("pipeline-routed-store", "Use the Pipeline RoutedStore");
-=======
         parser.accepts("save-nulls", "save keys which had null to a file")
                 .withRequiredArg()
                 .ofType(String.class);
->>>>>>> bd11b460
         parser.accepts("node", "go to this node id").withRequiredArg().ofType(Integer.class);
         parser.accepts("interval", "print requests on this interval, -1 to disable")
               .withRequiredArg()
@@ -317,14 +314,10 @@
                                                       .setBootstrapUrls(url)
                                                       .setConnectionTimeout(60, TimeUnit.SECONDS)
                                                       .setSocketTimeout(60, TimeUnit.SECONDS)
-<<<<<<< HEAD
+                                                      .setFailureDetectorRequestLengthThreshold(TimeUnit.SECONDS.toMillis(60))
                                                       .setSocketBufferSize(4 * 1024)
                                                       .setEnablePipelineRoutedStore(options.has("pipeline-routed-store"))
                                                       .setSelectors(selectors);
-=======
-                                                      .setFailureDetectorRequestLengthThreshold(TimeUnit.SECONDS.toMillis(60))
-                                                      .setSocketBufferSize(4 * 1024);
->>>>>>> bd11b460
         SocketStoreClientFactory factory = new SocketStoreClientFactory(clientConfig);
         final StoreClient<Object, Object> store = factory.getStoreClient(storeName);
         StoreDefinition storeDef = getStoreDefinition(factory, storeName);
