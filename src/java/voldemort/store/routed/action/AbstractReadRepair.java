/*
 * Copyright 2010 LinkedIn, Inc
 * 
 * Licensed under the Apache License, Version 2.0 (the "License"); you may not
 * use this file except in compliance with the License. You may obtain a copy of
 * the License at
 * 
 * http://www.apache.org/licenses/LICENSE-2.0
 * 
 * Unless required by applicable law or agreed to in writing, software
 * distributed under the License is distributed on an "AS IS" BASIS, WITHOUT
 * WARRANTIES OR CONDITIONS OF ANY KIND, either express or implied. See the
 * License for the specific language governing permissions and limitations under
 * the License.
 */

package voldemort.store.routed.action;

import java.util.List;
import java.util.Map;

import voldemort.VoldemortApplicationException;
import voldemort.cluster.Node;
import voldemort.store.nonblockingstore.NonblockingStore;
import voldemort.store.routed.NodeValue;
import voldemort.store.routed.Pipeline;
import voldemort.store.routed.PipelineData;
import voldemort.store.routed.ReadRepairer;
import voldemort.store.routed.Pipeline.Event;
import voldemort.utils.ByteArray;
import voldemort.versioning.VectorClock;
import voldemort.versioning.Versioned;

import com.google.common.collect.Lists;

public abstract class AbstractReadRepair<K, V, PD extends PipelineData<K, V>> extends
        AbstractAction<K, V, PD> {

    private final int preferred;

    private final long timeoutMs;

    private final Map<Integer, NonblockingStore> nonblockingStores;

    private final ReadRepairer<ByteArray, byte[]> readRepairer;

    private final List<NodeValue<ByteArray, byte[]>> nodeValues;

    public AbstractReadRepair(PD pipelineData,
                              Event completeEvent,
                              int preferred,
                              long timeoutMs,
                              Map<Integer, NonblockingStore> nonblockingStores,
                              ReadRepairer<ByteArray, byte[]> readRepairer) {
        super(pipelineData, completeEvent);
        this.preferred = preferred;
        this.timeoutMs = timeoutMs;
        this.nonblockingStores = nonblockingStores;
        this.readRepairer = readRepairer;
        this.nodeValues = Lists.newArrayListWithExpectedSize(pipelineData.getResponses().size());
    }

    protected abstract void insertNodeValues();

    protected void insertNodeValue(Node node, ByteArray key, List<Versioned<byte[]>> value) {
        if(value.size() == 0) {
            Versioned<byte[]> versioned = new Versioned<byte[]>(null);
            nodeValues.add(new NodeValue<ByteArray, byte[]>(node.getId(), key, versioned));
        } else {
            for(Versioned<byte[]> versioned: value)
                nodeValues.add(new NodeValue<ByteArray, byte[]>(node.getId(), key, versioned));
        }
    }

    public void execute(Pipeline pipeline) {
        insertNodeValues();

        if(nodeValues.size() > 1 && preferred > 1) {
            List<NodeValue<ByteArray, byte[]>> toReadRepair = Lists.newArrayList();

            /*
             * We clone after computing read repairs in the assumption that the
             * output will be smaller than the input. Note that we clone the
             * version, but not the key or value as the latter two are not
             * mutated.
             */
            for(NodeValue<ByteArray, byte[]> v: readRepairer.getRepairs(nodeValues)) {
                Versioned<byte[]> versioned = Versioned.value(v.getVersioned().getValue(),
                                                              ((VectorClock) v.getVersion()).clone());
                toReadRepair.add(new NodeValue<ByteArray, byte[]>(v.getNodeId(),
                                                                  v.getKey(),
                                                                  versioned));
            }

            for(NodeValue<ByteArray, byte[]> v: toReadRepair) {
                try {
                    if(logger.isDebugEnabled())
                        logger.debug("Doing read repair on node " + v.getNodeId() + " for key '"
                                     + v.getKey() + "' with version " + v.getVersion() + ".");

                    NonblockingStore store = nonblockingStores.get(v.getNodeId());
<<<<<<< HEAD
                    store.submitPutRequest(v.getKey(), v.getVersioned(), null, null);
=======
                    store.submitPutRequest(v.getKey(), v.getVersioned(), null, timeoutMs);
>>>>>>> 6efd96c5
                } catch(VoldemortApplicationException e) {
                    if(logger.isDebugEnabled())
                        logger.debug("Read repair cancelled due to application level exception on node "
                                     + v.getNodeId()
                                     + " for key '"
                                     + v.getKey()
                                     + "' with version " + v.getVersion() + ": " + e.getMessage());
                } catch(Exception e) {
                    logger.debug("Read repair failed: ", e);
                }
            }
        }

        pipeline.addEvent(completeEvent);
    }

}<|MERGE_RESOLUTION|>--- conflicted
+++ resolved
@@ -99,11 +99,7 @@
                                      + v.getKey() + "' with version " + v.getVersion() + ".");
 
                     NonblockingStore store = nonblockingStores.get(v.getNodeId());
-<<<<<<< HEAD
-                    store.submitPutRequest(v.getKey(), v.getVersioned(), null, null);
-=======
-                    store.submitPutRequest(v.getKey(), v.getVersioned(), null, timeoutMs);
->>>>>>> 6efd96c5
+                    store.submitPutRequest(v.getKey(), v.getVersioned(), null, null, timeoutMs);
                 } catch(VoldemortApplicationException e) {
                     if(logger.isDebugEnabled())
                         logger.debug("Read repair cancelled due to application level exception on node "
